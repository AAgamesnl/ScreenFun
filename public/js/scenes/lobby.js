/** Lobby scene showing room code and players. */
export class LobbyScene {
    constructor(net) {
        this.players = [];
        this.net = net;
    }
    mount(root) {
        this.el = document.createElement("div");
        this.el.className = "lobby-scene";
        this.el.innerHTML = `
      <div class="lobby-content">
        <h1>Wacht op spelers...</h1>
        <div id="players-list"></div>
        <p class="instruction">Scan de QR-code of ga naar de URL om deel te nemen</p>
      </div>
    `;
        root.innerHTML = "";
        root.appendChild(this.el);
        this.updateDisplay();
    }
    unmount() {
        var _a;
        (_a = this.el) === null || _a === void 0 ? void 0 : _a.remove();
    }
    onMessage(msg) {
        if (msg.t === "room") {
            this.roomCode = msg.code;
            this.players = msg.players;
            this.updateDisplay();
<<<<<<< HEAD
            this.generateQRCode();
        }
        else if (msg.t === "qr") {
            this.displayQRCode(msg.dataUrl);
=======
            // Generate QR code when we get room info
            if (this.roomCode && this.net) {
                const joinUrl = `${window.location.origin}/player.html?code=${this.roomCode}`;
                this.net.requestQRCode(joinUrl, (dataUrl) => {
                    if (dataUrl) {
                        const qrImg = document.getElementById('qr');
                        if (qrImg) {
                            qrImg.src = dataUrl;
                        }
                    }
                });
            }
>>>>>>> 67f96f62
        }
    }
    updateDisplay() {
        this.updateRoomDisplay();
        this.updatePlayersDisplay();
    }
    updateRoomDisplay() {
        const roomCodeEl = document.getElementById("roomCode");
        if (roomCodeEl && this.roomCode) {
            roomCodeEl.textContent = `Room: ${this.roomCode}`;
        }
    }
    updatePlayersDisplay() {
        const playersEl = document.getElementById("players-list");
        if (playersEl) {
            if (this.players.length === 0) {
                playersEl.innerHTML =
                    '<p class="no-players">Geen spelers verbonden</p>';
            }
            else {
                playersEl.innerHTML = this.players
                    .map((player) => `<div class="player ${player.ready ? "ready" : "not-ready"}">
            ${player.name} ${player.ready ? "✓" : "⏳"}
           </div>`)
                    .join("");
            }
        }
    }
    generateQRCode() {
        if (this.roomCode && this.net) {
            console.log("Generating QR code for room:", this.roomCode);
            // Construct the join URL
            const baseUrl = window.location.origin;
            const joinUrl = `${baseUrl}/player.html?code=${this.roomCode}`;
            console.log("Join URL:", joinUrl);
            // Request QR code generation
            this.net.send({ t: 'host:qr', joinUrl });
        }
        else {
            console.log("Cannot generate QR code - missing room code or net instance:", { roomCode: this.roomCode, hasNet: !!this.net });
        }
    }
    displayQRCode(dataUrl) {
        console.log("Displaying QR code:", dataUrl.substring(0, 50) + "...");
        const qrImg = document.getElementById("qr");
        if (qrImg) {
            qrImg.src = dataUrl;
            qrImg.style.display = "block";
            console.log("QR code image updated");
        }
        else {
            console.error("QR code image element not found");
        }
    }
}<|MERGE_RESOLUTION|>--- conflicted
+++ resolved
@@ -27,12 +27,6 @@
             this.roomCode = msg.code;
             this.players = msg.players;
             this.updateDisplay();
-<<<<<<< HEAD
-            this.generateQRCode();
-        }
-        else if (msg.t === "qr") {
-            this.displayQRCode(msg.dataUrl);
-=======
             // Generate QR code when we get room info
             if (this.roomCode && this.net) {
                 const joinUrl = `${window.location.origin}/player.html?code=${this.roomCode}`;
@@ -45,7 +39,6 @@
                     }
                 });
             }
->>>>>>> 67f96f62
         }
     }
     updateDisplay() {
