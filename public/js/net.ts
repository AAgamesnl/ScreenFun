--- conflicted
+++ resolved
@@ -33,16 +33,7 @@
 
 // Wrapper around the Socket.IO client. Exposes typed send and receive helpers.
 export class Net {
-<<<<<<< HEAD
-  private socket: {
-    emit: (event: string, ...args: unknown[]) => void;
-    on: (event: string, callback: (...args: unknown[]) => void) => void;
-=======
-  private socket: { 
-    emit: (event: string, ...args: unknown[]) => void; 
-    on: (event: string, callback: (...args: unknown[]) => void) => void 
->>>>>>> 67f96f62
-  };
+  private socket: { emit: (event: string, ...args: unknown[]) => void; on: (event: string, callback: (...args: unknown[]) => void) => void };
   private messageCallbacks: Array<(msg: S2C) => void> = [];
 
   constructor() {
@@ -86,30 +77,7 @@
   /** Send a typed message to the server. */
   send(msg: C2S): void {
     if (msg.t === 'host:create') {
-<<<<<<< HEAD
-      this.socket.emit('host:createRoom', undefined, (response: { ok: boolean; code?: string; error?: string }) => {
-        if (response.ok && response.code) {
-          // The host:createRoom acknowledgment is handled differently - we wait for lobby:update
-          console.log('Room created with code:', response.code);
-        } else {
-          console.error('Failed to create room:', response.error);
-        }
-      });
-    } else if (msg.t === 'host:qr') {
-      console.log("Sending QR request:", msg);
-      this.socket.emit('host:qr', { joinUrl: msg.joinUrl }, (response: { ok: boolean; dataUrl?: string; error?: string }) => {
-        console.log("QR response received:", response);
-        if (response.ok && response.dataUrl) {
-          this.messageCallbacks.forEach(cb => cb({ t: 'qr', dataUrl: response.dataUrl! }));
-        } else {
-          console.error('QR code generation failed:', response.error);
-        }
-      });
-=======
       this.socket.emit('host:createRoom');
-    } else if (msg.t === 'host:qr') {
-      this.socket.emit('host:qr', { joinUrl: msg.joinUrl });
->>>>>>> 67f96f62
     } else if (msg.t === 'player:join') {
       this.socket.emit('player:join', { code: msg.code, name: msg.name, avatar: msg.avatar });
     } else if (msg.t === 'player:ready') {
