--- conflicted
+++ resolved
@@ -1,27 +1,124 @@
-body{font-family:system-ui,-apple-system,Segoe UI,Roboto,Arial,sans-serif;margin:0;background:#0b0e14;color:#e6e6e6}
-a{color:inherit}
-.hidden{display:none}
-.host .topbar, .player .topbar{display:flex;justify-content:space-between;align-items:center;padding:12px 16px;background:#131722;border-bottom:1px solid #222}
-.main{display:flex;gap:24px;padding:16px}
-.left{flex:1}
-.right{flex:1;display:flex;flex-direction:column;align-items:center;gap:12px}
-#qrWrap{background:#fff;padding:8px;border-radius:8px}
-#players, #lobbyPlayers, #scores{list-style:none;padding:0;margin:8px 0}
-#players li, #lobbyPlayers li, #scores li{padding:6px 8px;border-bottom:1px solid #222}
-button{background:#2d6cdf;border:0;border-radius:8px;color:#fff;padding:10px 14px;font-weight:600;cursor:pointer}
-button:disabled{opacity:.5;cursor:not-allowed}
-#screen{margin-top:12px;width:100%;min-height:220px;border:1px solid #222;border-radius:8px;padding:12px}
-.option{border:1px solid #333;border-radius:8px;padding:10px;margin:8px 0;cursor:pointer}
-.option.locked{opacity:.6;pointer-events:none}
-.timer{margin-top:8px;font-weight:700}
-.ip-picker{display:flex;align-items:center;gap:8px}
-#joinUrl{font-size:14px;color:#b9c2d0;word-break:break-all}
-<<<<<<< HEAD
-.canvas3d{width:100%;height:300px;border:1px solid #222;border-radius:8px;background:#000}
-=======
-.three-container{width:300px;height:200px;margin:12px auto}
-#powerups{margin-top:8px}
-#powerups button{margin:4px}
-#powerOverlay{position:fixed;inset:0;background:rgba(0,0,0,0.8);display:flex;align-items:center;justify-content:center;font-size:24px;z-index:1000}
-#powerOverlay.hidden{display:none}
->>>>>>> 1268c9ff
+body {
+  font-family: system-ui, -apple-system, Segoe UI, Roboto, Arial, sans-serif;
+  margin: 0;
+  background: #0b0e14;
+  color: #e6e6e6;
+}
+a {
+  color: inherit;
+}
+.hidden {
+  display: none;
+}
+.host .topbar,
+.player .topbar {
+  display: flex;
+  justify-content: space-between;
+  align-items: center;
+  padding: 12px 16px;
+  background: #131722;
+  border-bottom: 1px solid #222;
+}
+.main {
+  display: flex;
+  gap: 24px;
+  padding: 16px;
+}
+.left {
+  flex: 1;
+}
+.right {
+  flex: 1;
+  display: flex;
+  flex-direction: column;
+  align-items: center;
+  gap: 12px;
+}
+#qrWrap {
+  background: #fff;
+  padding: 8px;
+  border-radius: 8px;
+}
+#players,
+#lobbyPlayers,
+#scores {
+  list-style: none;
+  padding: 0;
+  margin: 8px 0;
+}
+#players li,
+#lobbyPlayers li,
+#scores li {
+  padding: 6px 8px;
+  border-bottom: 1px solid #222;
+}
+button {
+  background: #2d6cdf;
+  border: 0;
+  border-radius: 8px;
+  color: #fff;
+  padding: 10px 14px;
+  font-weight: 600;
+  cursor: pointer;
+}
+button:disabled {
+  opacity: 0.5;
+  cursor: not-allowed;
+}
+#screen {
+  margin-top: 12px;
+  width: 100%;
+  min-height: 220px;
+  border: 1px solid #222;
+  border-radius: 8px;
+  padding: 12px;
+}
+.option {
+  border: 1px solid #333;
+  border-radius: 8px;
+  padding: 10px;
+  margin: 8px 0;
+  cursor: pointer;
+}
+.option.locked {
+  opacity: 0.6;
+  pointer-events: none;
+}
+.timer {
+  margin-top: 8px;
+  font-weight: 700;
+}
+.ip-picker {
+  display: flex;
+  align-items: center;
+  gap: 8px;
+}
+#joinUrl {
+  font-size: 14px;
+  color: #b9c2d0;
+  word-break: break-all;
+}
+.three-container {
+  width: 300px;
+  height: 200px;
+  margin: 12px auto;
+}
+#powerups {
+  margin-top: 8px;
+}
+#powerups button {
+  margin: 4px;
+}
+#powerOverlay {
+  position: fixed;
+  inset: 0;
+  background: rgba(0, 0, 0, 0.8);
+  display: flex;
+  align-items: center;
+  justify-content: center;
+  font-size: 24px;
+  z-index: 1000;
+}
+#powerOverlay.hidden {
+  display: none;
+}